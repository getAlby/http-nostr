--- conflicted
+++ resolved
@@ -865,23 +865,14 @@
 	relaySubscription := subscription.RelaySubscription
 
 	go func(){
-<<<<<<< HEAD
 		// block till EOS is received for nip 47 handlers
 		// only if request event is not yet published
 		if (onReceiveEOS != nil && subscription.RequestEvent.State != REQUEST_EVENT_PUBLISH_CONFIRMED) {
 			<-relaySubscription.EndOfStoredEvents
 			svc.Logger.WithFields(logrus.Fields{
-				"subscription_id": subscription.ID,
+				"subscription_id": subscription.Uuid,
 				"relay_url":       subscription.RelayUrl,
 			}).Debug("Received EOS")
-=======
-		// block till EOS is received
-		<-sub.EndOfStoredEvents
-		svc.Logger.WithFields(logrus.Fields{
-			"subscription_id": subscription.Uuid,
-			"relay_url":       subscription.RelayUrl,
-		}).Debug("Received EOS")
->>>>>>> 308c12d3
 
 			onReceiveEOS(ctx, subscription)
 		}
