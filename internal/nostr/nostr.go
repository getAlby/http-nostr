--- conflicted
+++ resolved
@@ -377,16 +377,6 @@
 			Error:   ctx.Err().Error(),
 		})
 	case event := <-subscription.EventChan:
-<<<<<<< HEAD
-		svc.Logger.WithFields(logrus.Fields{
-			"response_event_id": event.ID,
-			"request_event_id":  requestData.SignedEvent.ID,
-			"client_pubkey":     requestData.SignedEvent.PubKey,
-			"wallet_pubkey":     requestData.WalletPubkey,
-			"relay_url":         requestData.RelayUrl,
-		}).Info("Received response event")
-=======
->>>>>>> 12c76a5d
 		return c.JSON(http.StatusOK, NIP47Response{
 			Event: event,
 			State: EVENT_PUBLISHED,
@@ -829,18 +819,10 @@
 	}
 
 	svc.Logger.WithFields(logrus.Fields{
-<<<<<<< HEAD
-		"event_id":         event.ID,
-		"event_kind":       event.Kind,
-		"request_event_id": subscription.RequestEvent.ID,
-		"wallet_pubkey":    walletPubkey,
-		"client_pubkey":    clientPubkey,
-=======
 		"response_event_id": event.ID,
 		"request_event_id":  subscription.RequestEvent.ID,
 		"wallet_pubkey":     svc.getWalletPubkey(subscription.Authors),
 		"relay_url":         subscription.RelayUrl,
->>>>>>> 12c76a5d
 	}).Info("Received response event")
 	responseEvent := ResponseEvent{
 		NostrId:   event.ID,
